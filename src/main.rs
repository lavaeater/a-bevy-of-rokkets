--- conflicted
+++ resolved
@@ -1,62 +1,43 @@
-use std::sync::{Arc, Mutex};
+use std::hash::{Hash, Hasher};
 use bevy::prelude::*;
 use bevy::sprite::{MaterialMesh2dBundle, Mesh2dHandle};
 use bevy::utils::hashbrown::{HashMap, HashSet};
-use bevy_xpbd_2d::parry::na::SimdRealField;
 
 const X_EXTENT: f32 = 600.;
 
 fn main() {
     App::new()
         .insert_resource(Msaa::Sample4)
-        .insert_resource(FactStore::new())
+        .insert_resource(CoolFactStore::new())
         .add_event::<FactUpdated>()
         .add_plugins(DefaultPlugins)
         .add_systems(Startup, setup)
         .add_systems(Startup, spawn_layout)
         .add_systems(Update, button_system)
         .add_systems(Update, fact_update_event_broadcaster)
+        .add_systems(Update, event_system)
         .run();
 }
 
 #[derive(Event)]
 pub struct FactUpdated {
-    key: String,
     fact: Fact
 }
 
 fn fact_update_event_broadcaster(
     mut event_writer: EventWriter<FactUpdated>,
-    mut storage: ResMut<FactStore>,
+    mut storage: ResMut<CoolFactStore>,
 ) {
-    for (key) in storage.changed_int_facts.drain() {
+    for fact in storage.updated_facts.drain() {
         event_writer.send(FactUpdated {
-            key: key.clone(),
-            fact: Fact::Int(*storage.int_facts.get(&key).unwrap())
+            fact
         });
-    }
-
-    for (key) in storage.changed_string_facts.drain() {
-        event_writer.send(FactUpdated {
-            key: key.clone(),
-            fact: Fact::String(storage.string_facts.get(&key).unwrap().clone())
-        });
-    }
-
-    for (key) in storage.changed_bool_facts.drain() {
-        event_writer.send(FactUpdated {
-            key: key.clone(),
-            fact: Fact::Bool(*storage.bool_facts.get(&key).unwrap())
-        });
-    }
-
-    for (key) in storage.changed_list_facts.drain() {
-        event_writer.send(FactUpdated {
-            key: key.clone(),
-            fact: Fact::StringList(storage.list_facts.get(&key).unwrap().clone())
-        });
-    }
-}
+
+    }
+}
+
+#[derive(Component)]
+pub struct TextComponent;
 
 fn spawn_layout(mut commands: Commands, asset_server: Res<AssetServer>) {
     let font = asset_server.load("fonts/FiraSans-Bold.ttf");
@@ -188,13 +169,14 @@
                             ..default()
                         },
                     ));
-                    builder.spawn(TextBundle::from_section(
+                    builder.spawn((TextBundle::from_section(
                         "A paragraph of text which ought to wrap nicely. A paragraph of text which ought to wrap nicely. A paragraph of text which ought to wrap nicely. A paragraph of text which ought to wrap nicely. A paragraph of text which ought to wrap nicely. A paragraph of text which ought to wrap nicely. A paragraph of text which ought to wrap nicely.",
                         TextStyle {
                             font: font.clone(),
                             font_size: 16.0,
                             ..default()
                         },
+                    ), TextComponent
                     ));
                     builder.spawn(NodeBundle::default());
                 });
@@ -302,6 +284,17 @@
 const HOVERED_BUTTON: Color = Color::rgb(0.25, 0.25, 0.25);
 const PRESSED_BUTTON: Color = Color::rgb(0.35, 0.75, 0.35);
 
+fn event_system(
+    mut query: Query<&mut Text, With<TextComponent>>,
+    mut fact_update_events: EventReader<FactUpdated>,
+) {
+    for event in fact_update_events.read() {
+        for mut text in query.iter_mut() {
+            text.sections[0].value = format!("{}\n{:?}", text.sections[0].value, event.fact);
+        }
+    }
+}
+
 fn button_system(
     mut interaction_query: Query<
         (
@@ -313,7 +306,7 @@
         (Changed<Interaction>, With<Button>),
     >,
     mut text_query: Query<&mut Text>,
-    mut storage: ResMut<FactStore>,
+    mut storage: ResMut<CoolFactStore>,
 ) {
     for (interaction, mut color, mut border_color, children) in &mut interaction_query {
         let mut text = text_query.get_mut(children[0]).unwrap();
@@ -381,19 +374,41 @@
         });
 }
 
+#[derive(Debug, PartialEq, Eq, Clone)]
+struct StringHashSet(HashSet<String>);
+
+impl StringHashSet {
+    fn new() -> Self {
+        StringHashSet(HashSet::new())
+    }
+
+    fn insert(&mut self, value: String) -> bool {
+        self.0.insert(value)
+    }
+
+    fn remove(&mut self, value: &String) -> bool {
+        self.0.remove(value)
+    }
+}
+
+impl Hash for StringHashSet {
+    fn hash<H: Hasher>(&self, state: &mut H) {
+        let mut sorted: Vec<&String> = self.0.iter().collect();
+        sorted.sort();
+        for item in sorted {
+            item.hash(state);
+        }
+    }
+}
+
+#[derive(Debug, Clone, PartialEq, Eq, Hash)]
 pub enum Fact {
-<<<<<<< HEAD
-    Int(i32),
-    String(String),
-    Bool(bool),
-    StringList(HashSet<String>),
-=======
     Int(String, i32),
     String(String, String),
     Bool(String, bool),
-    StringList(String, Vec<String>),
->>>>>>> 0d895b58
-}
+    StringList(String, StringHashSet),
+}
+
 
 fn setup(
     mut commands: Commands,
@@ -436,6 +451,7 @@
 #[derive(Resource)]
 struct CoolFactStore {
     facts: HashMap<String, Fact>,
+    updated_facts: HashSet<Fact>,
 }
 
 impl CoolFactStore {
@@ -443,12 +459,25 @@
     fn new() -> Self {
         CoolFactStore {
             facts: HashMap::new(),
+            updated_facts: HashSet::new(),
         }
     }
 
     // Store an integer fact
     fn store_int(&mut self, key: String, value: i32) {
-        self.facts.insert(key.clone(), Fact::Int(key, value));
+        if let Some(fact) = self.facts.get_mut(&key) {
+            if let Fact::Int(_, current_value) = fact {
+                if current_value != &value {
+                    *fact = Fact::Int(key.clone(), value);
+                    self.updated_facts.insert(fact.clone());
+                }
+            } else {
+                panic!("Fact with key {} is not an integer", key)
+            }
+        } else {
+            self.facts.insert(key.clone(), Fact::Int(key.clone(), value));
+            self.updated_facts.insert(Fact::Int(key.clone(), value));
+        }
     }
 
     fn add_to_int(&mut self, key: String, value: i32) {
@@ -456,258 +485,194 @@
         self.store_int(key, current + value);
     }
 
+    fn subtract_from_int(&mut self, key: String, value: i32) {
+        let current = self.get_int(&key).unwrap_or(&0);
+        self.store_int(key, current + value);
+    }
+
     // Store a string fact
     fn store_string(&mut self, key: String, value: String) {
-        self.string_facts.insert(key, value);
+        if let Some(fact) = self.facts.get_mut(&key) {
+            if let Fact::String(_, current_value) = fact {
+                if current_value != &value {
+                    *fact = Fact::String(key.clone(), value.clone());
+                    self.updated_facts.insert(fact.clone());
+                }
+            } else {
+                panic!("Fact with key {} is not a string", key)
+            }
+        } else {
+            self.facts.insert(key.clone(), Fact::String(key.clone(), value.clone()));
+            self.updated_facts.insert(Fact::String(key.clone(), value.clone()));
+        }
     }
 
     // Store a boolean fact
     fn store_bool(&mut self, key: String, value: bool) {
-        self.bool_facts.insert(key, value);
+        if let Some(fact) = self.facts.get_mut(&key) {
+            if let Fact::Bool(_, current_value) = fact {
+                if current_value != &value {
+                    *fact = Fact::Bool(key.clone(), value);
+                    self.updated_facts.insert(fact.clone());
+                }
+            } else {
+                panic!("Fact with key {} is not a boolean", key)
+            }
+        } else {
+            self.facts.insert(key.clone(), Fact::Bool(key.clone(), value.clone()));
+            self.updated_facts.insert(Fact::Bool(key.clone(), value.clone()));
+        }
     }
 
     // Store a list of strings fact
-    fn store_string_list_fact(&mut self, key: String, value: Vec<String>) {
-        self.string_list_facts
-            .insert(key, value.into_iter().collect());
+    fn add_to_list(&mut self, key: String, value: String) {
+        if let Some(list_fact) = self.facts.get_mut(&key) {
+            if let Fact::StringList(_, list) = list_fact {
+                if list.insert(value) {
+                    self.updated_facts.insert(list_fact.clone());
+                }
+            }
+        } else {
+            let mut new_list = StringHashSet::new();
+            new_list.insert(value);
+            self.facts.insert(key.clone(), Fact::StringList(key.clone(), new_list.clone()));
+            self.updated_facts.insert(Fact::StringList(key.clone(), new_list.clone()));
+        }
+    }
+
+    fn remove_from_list(&mut self, key: String, value: String) {
+        if let Some(list_fact) = self.facts.get_mut(&key) {
+            if let Fact::StringList(_, list) = list_fact {
+                if list.remove(&value) {
+                    self.updated_facts.insert(list_fact.clone());
+                }
+            }
+        }
     }
 
     // Retrieve an integer fact
     fn get_int(&self, key: &str) -> Option<&i32> {
-        self.int_facts.get(key)
+        return if let Some(Fact::Int(_, value)) = self.facts.get(key) {
+            Some(&value)
+        } else {
+            None
+        }
     }
 
     // Retrieve a string fact
     fn get_string(&self, key: &str) -> Option<&String> {
-        self.string_facts.get(key)
+        return if let Some(Fact::String(_, value)) = self.facts.get(key) {
+            Some(&value)
+        } else {
+            None
+        }
     }
 
     // Retrieve a boolean fact
     fn get_bool(&self, key: &str) -> Option<&bool> {
-        self.bool_facts.get(key)
+        return if let Some(Fact::Bool(_, value)) = self.facts.get(key) {
+            Some(&value)
+        } else {
+            None
+        }
     }
 
     // Retrieve a list of strings fact
-    fn get_list(&self, key: &str) -> Option<&HashSet<String>> {
-        self.string_list_facts.get(key)
-    }
-}
-
-#[derive(Resource)]
-struct FactStore {
-    int_facts: HashMap<String, i32>,
-    string_facts: HashMap<String, String>,
-    bool_facts: HashMap<String, bool>,
-    list_facts: HashMap<String, HashSet<String>>,
-    changed_int_facts: HashSet<String>,
-    changed_string_facts: HashSet<String>,
-    changed_bool_facts: HashSet<String>,
-    changed_list_facts: HashSet<String>,
-}
-
-impl FactStore {
-    // Create a new instance of FactStore
-    fn new() -> Self {
-        FactStore {
-            int_facts: HashMap::new(),
-            string_facts: HashMap::new(),
-            bool_facts: HashMap::new(),
-            list_facts: HashMap::new(),
-            changed_int_facts: HashSet::new(),
-            changed_string_facts: HashSet::new(),
-            changed_bool_facts: HashSet::new(),
-            changed_list_facts: HashSet::new(),
-        }
-    }
-
-    // Store an integer fact
-    fn store_int(&mut self, key: String, value: i32) {
-        let current_value = self.get_int(&key);
-        if current_value.unwrap_or(&0) != &value {
-            self.int_facts.insert(key.clone(), value);
-            self.changed_int_facts.insert(key.clone());
-        }
-    }
-
-    fn add_to_int(&mut self, key: String, value: i32) {
-        let current = self.get_int(&key).unwrap_or(&0);
-        self.store_int(key, current + value);
-    }
-
-    fn subtract_from_int(&mut self, key: String, value: i32) {
-        let current = self.get_int(&key).unwrap_or(&0);
-        self.store_int(key, current - value);
-    }
-
-    // Store a string fact
-    fn store_string(&mut self, key: String, value: String) {
-        let current_value = self.get_string(&key);
-        if current_value.unwrap_or(&"".to_string()) != &value {
-            self.changed_string_facts.insert(key.clone());
-            self.changed_string_facts.insert(key.clone());
-        }
-    }
-
-    // Store a boolean fact
-    fn store_bool(&mut self, key: String, value: bool) {
-        let current_value = self.get_bool(&key);
-        if current_value.unwrap_or(&false) != &value {
-            self.bool_facts.insert(key.clone(), value);
-            self.changed_bool_facts.insert(key.clone());
-        }
-    }
-
-    // Store a list of strings fact
-    fn add_to_string_list(&mut self, key: String, value: String) {
-        if let Some(list) = self.list_facts.get_mut(&key) {
-            if list.insert(value) {
-                self.changed_list_facts.insert(key.clone());
-            }
-        } else {
-            let mut new_list = HashSet::new();
-            new_list.insert(value);
-            self.list_facts.insert(key.clone(), new_list);
-            self.changed_list_facts.insert(key.clone());
-        }
-    }
-
-    fn remove_from_string_list(&mut self, key: String, value: String) {
-        if let Some(list) = self.list_facts.get_mut(&key) {
-            if list.remove(&value) {
-                self.changed_list_facts.insert(key.clone());
-            }
-        }
-    }
-
-    // Retrieve an integer fact
-    fn get_int(&self, key: &str) -> Option<&i32> {
-        self.int_facts.get(key)
-    }
-
-    // Retrieve a string fact
-    fn get_string(&self, key: &str) -> Option<&String> {
-        self.string_facts.get(key)
-    }
-
-    // Retrieve a boolean fact
-    fn get_bool(&self, key: &str) -> Option<&bool> {
-        self.bool_facts.get(key)
-    }
-
-    // Retrieve a list of strings fact
-    fn get_list(&self, key: &str) -> Option<&HashSet<String>> {
-        self.list_facts.get(key)
-    }
-}
-
-// Define the FactStore structure (as provided earlier)
-
-// Define a rule structure
-struct Rule {
-    conditions: Vec<Condition>,
-}
-
-// Define a condition enum to represent different types of conditions
-enum Condition {
-    StringEquals(String, String),
-    IntEquals(String, i32),
-    IntLargerThan(String, i32),
-    IntLessThan(String, i32),
-    BoolEquals(String, bool),
-    ListContains(String, String),
-    Invert(Arc<Condition>),
+    fn get_list(&self, key: &str) -> Option<&StringHashSet> {
+        return if let Some(Fact::StringList(_, value)) = self.facts.get(key) {
+            Some(&value)
+        } else {
+            None
+        }
+    }
+}
+
+// Define the Rule struct
+pub struct Rule {
+    name: String,
+    condition: Box<dyn Fn(&HashMap<String, Fact>) -> bool>,
 }
 
 impl Rule {
-    // Create a new instance of Rule
-    fn new() -> Self {
-        Rule {
-            conditions: Vec::new(),
-        }
-    }
-
-    // Add a condition to the rule
-    fn add_condition(&mut self, condition: Condition) {
-        self.conditions.push(condition);
-    }
-
-    // Evaluate the rule based on the FactStore
-    fn evaluate(&self, fact_store: &FactStore) -> bool {
-        self.conditions.iter().all(|condition| self.evaluate_condition(condition, fact_store))
-    }
-
-    fn evaluate_condition(&self, condition: &Condition, fact_store: &FactStore) -> bool {
-        match condition {
-            Condition::StringEquals(key, value) => {
-                fact_store.get_string(key).map_or(false, |fact| fact == value)
-            }
-            Condition::BoolEquals(key, value) => {
-                fact_store.get_bool(key).map_or(false, |fact| fact == value)
-            }
-            Condition::ListContains(key, value) => {
-                fact_store
-                    .get_list(key)
-                    .map_or(false, |fact| fact.contains(value))
-            }
-            Condition::IntEquals(key, value) => {
-                fact_store.get_int(key).map_or(false, |fact| fact == value)
-            }
-            Condition::IntLargerThan(key, value) => {
-                fact_store.get_int(key).map_or(false, |fact| fact > value)
-            }
-            Condition::IntLessThan(key, value) => {
-                fact_store.get_int(key).map_or(false, |fact| fact < value)
-            }
-            Condition::Invert(inner_condition) => {
-                !self.evaluate_condition(inner_condition, fact_store)
-            }
-        }
-    }
-}
-//
-// fn main() {
-//     // Create a new FactStore and populate it with some facts
-//     let mut fact_store = FactStore::new();
-//     fact_store.store_string_fact("name".to_string(), "Alice".to_string());
-//     fact_store.store_bool_fact("is_student".to_string(), true);
-//     fact_store.store_string_list_fact(
-//         "hobbies".to_string(),
-//         vec!["reading".to_string(), "coding".to_string(), "gardening".to_string()],
-//     );
-//
-//     // Create a rule
-//     let mut rule = Rule::new();
-//     rule.add_condition(Condition::StringEquals("name".to_string(), "Alice".to_string()));
-//     rule.add_condition(Condition::BoolEquals("is_student".to_string(), true));
-//     rule.add_condition(Condition::ListContains("hobbies".to_string(), "reading".to_string()));
-//
-//     // Evaluate the rule
-//     let rule_result = rule.evaluate(&fact_store);
-//     println!("Rule evaluation result: {}", rule_result);
-// }
-
-
-//
-// fn main() {
-//     // Create a new FactStore
-//     let mut fact_store = FactStore::new();
-//
-//     // Store some sample facts
-//     fact_store.store_int_fact("age".to_string(), 30);
-//     fact_store.store_string_fact("name".to_string(), "Alice".to_string());
-//     fact_store.store_bool_fact("is_student".to_string(), true);
-//     fact_store.store_string_list_fact(
-//         "hobbies".to_string(),
-//         vec!["reading".to_string(), "coding".to_string(), "gardening".to_string()],
-//     );
-//
-//     // Retrieve and print some facts
-//     println!("Age: {:?}", fact_store.get_int_fact("age"));
-//     println!("Name: {:?}", fact_store.get_string_fact("name"));
-//     println!("Is Student: {:?}", fact_store.get_bool_fact("is_student"));
-//     println!(
-//         "Hobbies: {:?}",
-//         fact_store.get_string_list_fact("hobbies")
-//     );
-// }
-
+    // Constructor for Rule
+    pub fn new(name: String, condition: Box<dyn Fn(&HashMap<String, Fact>) -> bool>) -> Self {
+        Rule { name, condition }
+    }
+
+    // Evaluate the rule based on the provided facts
+    pub fn evaluate(&self, facts: &HashMap<String, Fact>) -> bool {
+        (self.condition)(facts)
+    }
+}
+
+// Define the RuleEngine struct
+pub struct RuleEngine {
+    rules: Vec<Rule>,
+}
+
+impl RuleEngine {
+    // Constructor for RuleEngine
+    pub fn new() -> Self {
+        RuleEngine { rules: Vec::new() }
+    }
+
+    // Add a rule to the rule engine
+    pub fn add_rule(&mut self, rule: Rule) {
+        self.rules.push(rule);
+    }
+
+    // Evaluate all rules based on the provided facts
+    pub fn evaluate_rules(&self, facts: &HashMap<String, Fact>) -> HashMap<String, bool> {
+        let mut results = HashMap::new();
+        for rule in &self.rules {
+            let result = rule.evaluate(facts);
+            results.insert(rule.name.clone(), result);
+        }
+        results
+    }
+}
+
+fn setup_rules() {
+    // Create a new RuleEngine
+    let mut rule_engine = RuleEngine::new();
+
+    // Define some facts
+    let mut facts = HashMap::new();
+    facts.insert("age".to_string(), Fact::Int("age".to_string(), 25));
+    facts.insert("name".to_string(), Fact::String("name".to_string(), "John".to_string()));
+    facts.insert("has_car".to_string(), Fact::Bool("has_car".to_string(), true));
+
+    // Define some rules
+    let rule1 = Rule::new(
+        "rule1".to_string(),
+        Box::new(|facts| {
+            if let Some(Fact::Int(_, age)) = facts.get("age") {
+                *age > 18
+            } else {
+                false
+            }
+        }),
+    );
+
+    let rule2 = Rule::new(
+        "rule2".to_string(),
+        Box::new(|facts| {
+            if let Some(Fact::String(_, name)) = facts.get("name") {
+                name.starts_with("J")
+            } else {
+                false
+            }
+        }),
+    );
+
+    // Add rules to the rule engine
+    rule_engine.add_rule(rule1);
+    rule_engine.add_rule(rule2);
+
+    // Evaluate rules based on the provided facts
+    let results = rule_engine.evaluate_rules(&facts);
+    for (rule_name, result) in results {
+        println!("Rule '{}' result: {}", rule_name, result);
+    }
+}
+
